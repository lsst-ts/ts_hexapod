# This file is part of ts_hexapod.
#
# Developed for the LSST Data Management System.
# This product includes software developed by the LSST Project
# (https://www.lsst.org).
# See the COPYRIGHT file at the top-level directory of this distribution
# for details of code ownership.
#
# This program is free software: you can redistribute it and/or modify
# it under the terms of the GNU General Public License as published by
# the Free Software Foundation, either version 3 of the License, or
# (at your option) any later version.
#
# This program is distributed in the hope that it will be useful,
# but WITHOUT ANY WARRANTY; without even the implied warranty of
# MERCHANTABILITY or FITNESS FOR A PARTICULAR PURPOSE.  See the
# GNU General Public License for more details.
#
# You should have received a copy of the GNU General Public License
# along with this program.  If not, see <https://www.gnu.org/licenses/>.

import argparse
import copy

from lsst.ts import salobj
from lsst.ts import hexrotcomm
from lsst.ts.idl.enums import Hexapod
from . import constants
from . import enums
from . import structs
from . import utils
from . import mock_controller


class ControllerConstants:
    """Constants needed to communicate with a hexapod controller.
    """
    def __init__(self, sync_pattern, config_frame_id, telemetry_frame_id):
        self.sync_pattern = sync_pattern
        self.config_frame_id = config_frame_id
        self.telemetry_frame_id = telemetry_frame_id


# Dict of SalIndex: ControllerConstants
IndexControllerConstants = {
    enums.SalIndex.CAM_HEXAPOD: ControllerConstants(sync_pattern=constants.CAM_SYNC_PATTERN,
                                                    config_frame_id=enums.FrameId.CAM_CONFIG,
                                                    telemetry_frame_id=enums.FrameId.CAM_TELEMETRY),
    enums.SalIndex.M2_HEXAPOD: ControllerConstants(sync_pattern=constants.M2_SYNC_PATTERN,
                                                   config_frame_id=enums.FrameId.M2_CONFIG,
                                                   telemetry_frame_id=enums.FrameId.M2_TELEMETRY),
}


class HexapodCsc(hexrotcomm.BaseCsc):
    """MT hexapod CSC.

    Parameters
    ----------
    index : `SalIndex` or `int`
        SAL index; see `SalIndex` for the allowed values.
    initial_state : `lsst.ts.salobj.State` or `int` (optional)
        The initial state of the CSC. Ignored (other than checking
        that it is a valid value) except in simulation mode,
        because in normal operation the initial state is the current state
        of the controller. This is provided for unit testing.
    simulation_mode : `int` (optional)
        Simulation mode. Allowed values:

        * 0: regular operation.
        * 1: simulation: use a mock low level controller.

    Notes
    -----
    **Error Codes**

    * 1: invalid data read on the telemetry socket

    This CSC is unusual in several respect:

    * It acts as a server (not a client) for a low level controller
      (because that is how the low level controller is written).
    * The low level controller maintains the summary state and detailed state
      (that's why this code inherits from Controller instead of BaseCsc).
    * The simulation mode can only be set at construction time.
    """

    def __init__(self,
                 index,
                 initial_state=salobj.State.OFFLINE,
                 simulation_mode=0):
        index = enums.SalIndex(index)
        controller_constants = IndexControllerConstants[index]
        self.xy_max_limit = constants.XY_MAX_LIMIT[index-1]
        self.z_min_limit = constants.Z_MIN_LIMIT[index-1]
        self.z_max_limit = constants.Z_MAX_LIMIT[index-1]
        self.uv_max_limit = constants.UV_MAX_LIMIT[index-1]
        self.w_min_limit = constants.W_MIN_LIMIT[index-1]
        self.w_max_limit = constants.W_MAX_LIMIT[index-1]

        structs.Config.FRAME_ID = controller_constants.config_frame_id
        structs.Telemetry.FRAME_ID = controller_constants.telemetry_frame_id

        super().__init__(name="Hexapod",
                         index=index,
                         sync_pattern=controller_constants.sync_pattern,
                         CommandCode=enums.CommandCode,
                         ConfigClass=structs.Config,
                         TelemetryClass=structs.Telemetry,
                         initial_state=initial_state,
                         simulation_mode=simulation_mode)

    # Hexapod-specific commands.
<<<<<<< HEAD
=======
    async def do_configureAcceleration(self, data):
        """Specify the acceleration limit."""
        self.assert_enabled_substate(Hexapod.EnabledSubstate.STATIONARY)
        utils.check_positive_value(data.accmax, "accmax", constants.MAX_ACCEL_LIMIT,
                                   ExceptionClass=salobj.ExpectedError)
        await self.run_command(code=enums.CommandCode.CONFIG_ACCEL,
                               param1=data.accmax)

    async def do_configureLimits(self, data):
        """Specify position and rotation limits."""
        self.assert_enabled_substate(Hexapod.EnabledSubstate.STATIONARY)
        utils.check_positive_value(data.xymax, "xymax", self.xy_max_limit,
                                   ExceptionClass=salobj.ExpectedError)
        utils.check_negative_value(data.zmin, "zmin", self.z_min_limit,
                                   ExceptionClass=salobj.ExpectedError)
        utils.check_positive_value(data.zmax, "zmax", self.z_max_limit,
                                   ExceptionClass=salobj.ExpectedError)
        utils.check_positive_value(data.uvmax, "uvmax", self.uv_max_limit,
                                   ExceptionClass=salobj.ExpectedError)
        utils.check_negative_value(data.wmin, "wmin", self.w_min_limit,
                                   ExceptionClass=salobj.ExpectedError)
        utils.check_positive_value(data.wmax, "wmax", self.w_max_limit,
                                   ExceptionClass=salobj.ExpectedError)
        await self.run_command(code=enums.CommandCode.CONFIG_LIMITS,
                               param1=data.xymax,
                               param2=data.zmin,
                               param3=data.zmax,
                               param4=data.uvmax,
                               param5=data.wmin,
                               param6=data.wmax)

    async def do_configureVelocity(self, data):
        """Specify velocity limits."""
        self.assert_enabled_substate(Hexapod.EnabledSubstate.STATIONARY)
        utils.check_positive_value(data.xymax, "xymax", constants.MAX_LINEAR_VEL_LIMIT,
                                   ExceptionClass=salobj.ExpectedError)
        utils.check_positive_value(data.rxrymax, "rxrymax", constants.MAX_ANGULAR_VEL_LIMIT,
                                   ExceptionClass=salobj.ExpectedError)
        utils.check_positive_value(data.zmax, "zmax", constants.MAX_LINEAR_VEL_LIMIT,
                                   ExceptionClass=salobj.ExpectedError)
        utils.check_positive_value(data.rzmax, "rzmax", constants.MAX_ANGULAR_VEL_LIMIT,
                                   ExceptionClass=salobj.ExpectedError)
        await self.run_command(code=enums.CommandCode.CONFIG_VEL,
                               param1=data.xymax,
                               param2=data.rxrymax,
                               param3=data.zmax,
                               param4=data.rzmax)

>>>>>>> 4249a4fa
    async def do_move(self, data):
        """Move to a specified position and orientation.
        """
        self.assert_enabled_substate(Hexapod.EnabledSubstate.STATIONARY)
        cmd1 = self._make_position_set_command(data)
        cmd2 = self.make_command(code=enums.CommandCode.SET_ENABLED_SUBSTATE,
                                 param1=enums.SetEnabledSubstateParam.MOVE_POINT_TO_POINT,
                                 param2=data.sync)
        await self.run_multiple_commands(cmd1, cmd2)

    async def do_moveLUT(self, data):
        """Move to a specified position and orientation,
        with compensation for telescope elevation, azimuth and temperature.
        """
        self.assert_enabled_substate(Hexapod.EnabledSubstate.STATIONARY)
        cmd1 = self._make_position_set_command(data)
        cmd2 = self.make_command(code=enums.CommandCode.SET_ENABLED_SUBSTATE,
                                 param1=enums.SetEnabledSubstateParam.MOVE_LUT,
                                 param2=data.sync,
                                 param3=data.azimuth,
                                 param4=data.elevation,
                                 param5=data.temperature)
        await self.run_multiple_commands(cmd1, cmd2)

    async def do_offset(self, data):
        """Move by a specified offset in position and orientation.
        """
        self.assert_enabled_substate(Hexapod.EnabledSubstate.STATIONARY)
        cmd1 = self._make_offset_set_command(data)
        cmd2 = self.make_command(code=enums.CommandCode.SET_ENABLED_SUBSTATE,
                                 param1=enums.SetEnabledSubstateParam.MOVE_POINT_TO_POINT,
                                 param2=data.sync)
        await self.run_multiple_commands(cmd1, cmd2)

    async def do_offsetLUT(self, data):
        """Specify an offset for the ``move`` or ``moveLUT`` command,
        with compensation for telescope elevation, azimuth and temperature.
        """
        self.assert_enabled_substate(Hexapod.EnabledSubstate.STATIONARY)
        cmd1 = self._make_offset_set_command(data)
        cmd2 = self.make_command(code=enums.CommandCode.SET_ENABLED_SUBSTATE,
                                 param1=enums.SetEnabledSubstateParam.MOVE_LUT,
                                 param2=data.sync,
                                 param3=data.azimuth,
                                 param4=data.elevation,
                                 param5=data.temperature)
        await self.run_multiple_commands(cmd1, cmd2)

    async def do_pivot(self, data):
        """Set the coordinates of the pivot point.
        """
        self.assert_enabled_substate(Hexapod.EnabledSubstate.STATIONARY)
        await self.run_command(code=enums.CommandCode.SET_PIVOTPOINT,
                               param1=data.x,
                               param2=data.y,
                               param3=data.z)

    async def do_stop(self, data):
        """Halt tracking or any other motion.
        """
        if self.summary_state != salobj.State.ENABLED:
            raise salobj.ExpectedError("Not enabled")
        await self.run_command(code=enums.CommandCode.SET_ENABLED_SUBSTATE,
                               param1=enums.SetEnabledSubstateParam.STOP)

    def config_callback(self, server):
        """Called when the TCP/IP controller outputs configuration.

        Parameters
        ----------
        server : `lsst.ts.hexrotcomm.CommandTelemetryServer`
            TCP/IP server.
        """
        self.evt_configuration.set_put(
            accelerationAccmax=server.config.strut_acceleration,
            limitXYMax=server.config.pos_limits[0],
            limitZMin=server.config.pos_limits[1],
            limitZMax=server.config.pos_limits[2],
            limitUVMax=server.config.pos_limits[3],
            limitWMin=server.config.pos_limits[4],
            limitWMax=server.config.pos_limits[5],
            velocityXYMax=server.config.vel_limits[0],
            velocityRxRyMax=server.config.vel_limits[1],
            velocityZMax=server.config.vel_limits[2],
            velocityRzMax=server.config.vel_limits[3],
            positionX=server.config.initial_pos[0],
            positionY=server.config.initial_pos[1],
            positionZ=server.config.initial_pos[2],
            positionU=server.config.initial_pos[3],
            positionV=server.config.initial_pos[4],
            positionW=server.config.initial_pos[5],
            pivotX=server.config.pivot[0],
            pivotY=server.config.pivot[1],
            pivotZ=server.config.pivot[2],
            elevationRawLUTElevIndex=[int(index) for index in server.config.el_lut_index],
            elevationRawLUTX=server.config.el_lut_x,
            elevationRawLUTY=server.config.el_lut_y,
            elevationRawLUTZ=server.config.el_lut_z,
            elevationRawLUTRx=server.config.el_lut_rx,
            elevationRawLUTRy=server.config.el_lut_ry,
            elevationRawLUTRz=server.config.el_lut_rz,
            azimuthRawLUTAzIndex=[int(index) for index in server.config.az_lut_index],
            azimuthRawLUTX=server.config.az_lut_x,
            azimuthRawLUTY=server.config.az_lut_y,
            azimuthRawLUTZ=server.config.az_lut_z,
            azimuthRawLUTRx=server.config.az_lut_rx,
            azimuthRawLUTRy=server.config.az_lut_ry,
            azimuthRawLUTRz=server.config.az_lut_rz,
            temperatureRawLUTTempIndex=[int(index) for index in server.config.temp_lut_index],
            temperatureRawLUTX=server.config.temp_lut_x,
            temperatureRawLUTY=server.config.temp_lut_y,
            temperatureRawLUTZ=server.config.temp_lut_z,
            temperatureRawLUTRx=server.config.temp_lut_rx,
            temperatureRawLUTRy=server.config.temp_lut_ry,
            temperatureRawLUTRz=server.config.temp_lut_rz,
            strutDisplacementMax=server.config.strut_displacement_max,
            strutVelocityMax=server.config.strut_velocity_max,
        )

    def telemetry_callback(self, server):
        """Called when the TCP/IP controller outputs telemetry.

        Parameters
        ----------
        server : `lsst.ts.hexrotcomm.CommandTelemetryServer`
            TCP/IP server.
        """
        self.evt_summaryState.set_put(summaryState=self.summary_state)
        # Strangely telemetry.state, offline_substate and enabled_substate
        # are all floats from the controller. But they should only have
        # integer value, so I output them as integers.
        self.evt_controllerState.set_put(controllerState=int(server.telemetry.state),
                                         offlineSubstate=int(server.telemetry.offline_substate),
                                         enabledSubstate=int(server.telemetry.enabled_substate),
                                         applicationStatus=server.telemetry.application_status)

        pos_error = [server.telemetry.measured_pos[i] - server.telemetry.commanded_pos[i] for i in range(6)]
        self.tel_actuators.set_put(
            calibrated=server.telemetry.strut_encoder_microns,
            raw=server.telemetry.strut_encoder_raw,
        )
        self.tel_application.set_put(
            demand=server.telemetry.commanded_pos,
            position=server.telemetry.measured_pos,
            error=pos_error,
        )
        self.tel_electrical.set_put(
            copleyStatusWordDrive=server.telemetry.status_word,
            copleyLatchingFaultStatus=server.telemetry.latching_fault_status_register,
        )

        actuator_in_position = tuple(status & Hexapod.ApplicationStatus.HEX_MOVE_COMPLETE_MASK
                                     for status in server.telemetry.application_status)
        self.evt_actuatorInPosition.set_put(
            inPosition=actuator_in_position,
        )
        self.evt_inPosition.set_put(
            inPosition=all(actuator_in_position),
        )

        self.evt_commandableByDDS.set_put(
            state=bool(server.telemetry.application_status[0] & Hexapod.ApplicationStatus.DDS_COMMAND_SOURCE),
        )

        safety_interlock = server.telemetry.application_status[0] & Hexapod.ApplicationStatus.SAFTEY_INTERLOCK
        self.evt_interlock.set_put(
            detail="Engaged" if safety_interlock else "Disengaged",
        )

    def make_mock_controller(self, initial_ctrl_state):
        return mock_controller.MockMTHexapodController(
            log=self.log,
            index=self.salinfo.index,
            initial_state=initial_ctrl_state,
            command_port=self.server.command_port,
            telemetry_port=self.server.telemetry_port)

    def _make_position_set_command(self, data):
        """Make a POSITION_SET command for the low-level controller
        using data from the move or moveLUT CSC command.
        """
        utils.check_symmetrical_range(data.x, "x", self.server.config.pos_limits[0],
                                      ExceptionClass=salobj.ExpectedError)
        utils.check_symmetrical_range(data.y, "y", self.server.config.pos_limits[0],
                                      ExceptionClass=salobj.ExpectedError)
        utils.check_range(data.z, "z", self.server.config.pos_limits[1],
                          self.server.config.pos_limits[2],
                          ExceptionClass=salobj.ExpectedError)
        utils.check_symmetrical_range(data.u, "u", self.server.config.pos_limits[3],
                                      ExceptionClass=salobj.ExpectedError)
        utils.check_symmetrical_range(data.v, "v", self.server.config.pos_limits[3],
                                      ExceptionClass=salobj.ExpectedError)
        utils.check_range(data.w, "w", self.server.config.pos_limits[4],
                          self.server.config.pos_limits[5],
                          ExceptionClass=salobj.ExpectedError)
        return self.make_command(code=enums.CommandCode.POSITION_SET,
                                 param1=data.x,
                                 param2=data.y,
                                 param3=data.z,
                                 param4=data.u,
                                 param5=data.v,
                                 param6=data.w)

    def _make_offset_set_command(self, data):
        """Make a POSITION_SET offset command for the low-level controller
        using data from the offset or offsetLUT CSC command.
        """
        offset_data = copy.copy(data)
        offset_data.x += self.server.telemetry.commanded_pos[0]
        offset_data.y += self.server.telemetry.commanded_pos[1]
        offset_data.z += self.server.telemetry.commanded_pos[2]
        offset_data.u += self.server.telemetry.commanded_pos[3]
        offset_data.v += self.server.telemetry.commanded_pos[4]
        offset_data.w += self.server.telemetry.commanded_pos[5]

        utils.check_symmetrical_range(offset_data.x, "x", self.server.config.pos_limits[0],
                                      ExceptionClass=salobj.ExpectedError)
        utils.check_symmetrical_range(offset_data.y, "y", self.server.config.pos_limits[0],
                                      ExceptionClass=salobj.ExpectedError)
        utils.check_range(offset_data.z, "z", self.server.config.pos_limits[1],
                          self.server.config.pos_limits[2], ExceptionClass=salobj.ExpectedError)
        utils.check_symmetrical_range(offset_data.u, "u", self.server.config.pos_limits[3],
                                      ExceptionClass=salobj.ExpectedError)
        utils.check_symmetrical_range(offset_data.v, "v", self.server.config.pos_limits[3],
                                      ExceptionClass=salobj.ExpectedError)
        utils.check_range(offset_data.w, "w", self.server.config.pos_limits[4],
                          self.server.config.pos_limits[5], ExceptionClass=salobj.ExpectedError)
        return self.make_command(code=enums.CommandCode.POSITION_SET,
                                 param1=offset_data.x,
                                 param2=offset_data.y,
                                 param3=offset_data.z,
                                 param4=offset_data.u,
                                 param5=offset_data.v,
                                 param6=offset_data.w)

    @classmethod
    async def amain(cls):
        """Make a CSC from command-line arguments and run it.
        """
        parser = argparse.ArgumentParser(f"Run {cls.__name__}")
        parser.add_argument("index", type=int,
                            help="Hexapod index; 1=Camera 2=M2")
        parser.add_argument("-s", "--simulate", action="store_true",
                            help="Run in simulation mode?")

        args = parser.parse_args()
        csc = cls(index=args.index, simulation_mode=int(args.simulate))
        await csc.done_task<|MERGE_RESOLUTION|>--- conflicted
+++ resolved
@@ -111,8 +111,6 @@
                          simulation_mode=simulation_mode)
 
     # Hexapod-specific commands.
-<<<<<<< HEAD
-=======
     async def do_configureAcceleration(self, data):
         """Specify the acceleration limit."""
         self.assert_enabled_substate(Hexapod.EnabledSubstate.STATIONARY)
@@ -161,7 +159,6 @@
                                param3=data.zmax,
                                param4=data.rzmax)
 
->>>>>>> 4249a4fa
     async def do_move(self, data):
         """Move to a specified position and orientation.
         """
