# This file is part of ts_hexapod.
#
# Developed for the LSST Data Management System.
# This product includes software developed by the LSST Project
# (https://www.lsst.org).
# See the COPYRIGHT file at the top-level directory of this distribution
# for details of code ownership.
#
# This program is free software: you can redistribute it and/or modify
# it under the terms of the GNU General Public License as published by
# the Free Software Foundation, either version 3 of the License, or
# (at your option) any later version.
#
# This program is distributed in the hope that it will be useful,
# but WITHOUT ANY WARRANTY; without even the implied warranty of
# MERCHANTABILITY or FITNESS FOR A PARTICULAR PURPOSE.  See the
# GNU General Public License for more details.
#
# You should have received a copy of the GNU General Public License
# along with this program.  If not, see <https://www.gnu.org/licenses/>.

import asyncio
import unittest
import time

import asynctest
import numpy as np

from lsst.ts import salobj
from lsst.ts import hexapod
from lsst.ts import hexrotcomm
from lsst.ts.idl.enums import Hexapod

STD_TIMEOUT = 5  # timeout for command ack

index_gen = salobj.index_generator(imin=1, imax=2)


class TestHexapodCsc(hexrotcomm.BaseCscTestCase, asynctest.TestCase):

    def basic_make_csc(self, initial_state, simulation_mode=1):
        return hexapod.HexapodCsc(index=next(index_gen),
                                  initial_state=initial_state,
                                  simulation_mode=simulation_mode)

    async def test_bin_script(self):
        """Test running from the command line script.
        """
        await self.check_bin_script(name="Hexapod",
                                    index=next(index_gen),
                                    exe_name="run_hexapod.py")

    async def test_standard_state_transitions(self):
<<<<<<< HEAD
        enabled_commands = ("move", "moveLUT", "offset", "offsetLUT", "pivot", "stop")
=======
        enabled_commands = ("configureVelocity", "configureAcceleration", "configureLimits",
                            "move", "moveLUT", "offset", "offsetLUT", "pivot", "stop")
>>>>>>> 4249a4fa
        await self.check_standard_state_transitions(enabled_commands=enabled_commands)

    async def test_move(self):
        await self.check_move(destination=(300, 400, -300, 0.01, 0.02, -0.015),
                              est_move_duration=1,
                              elaztemp=None)

    async def test_move_lut(self):
        await self.check_move(destination=(500, -300, 200, 0.03, -0.02, 0.03),
                              est_move_duration=1,
                              elaztemp=(32, 44, 15))

    async def check_next_position(self, desired_position):
        """Wait for Application telemetry and check the position.

        Parameters
        ----------
        desired_position : `List` [`float`]
            Desired position: x, y, z (µm), rotx, roty, rotz (deg)
        """
        data = await self.remote.tel_application.next(flush=True, timeout=STD_TIMEOUT)
        np.testing.assert_allclose(data.demand, desired_position)
        # Add slop to accommodate jitter added by the mock controller.
        np.testing.assert_allclose(data.position[:3], desired_position[:3], atol=1)
        np.testing.assert_allclose(data.position[3:], desired_position[3:], atol=1e-5)

    async def check_move(self, destination, est_move_duration, elaztemp):
        """Test point to point motion using the positionSet and move
        or moveLUT commands.

        Assumes that the CSC starts with inPosition=False.

        Parameters
        ----------
        destination : `List` [`float`]
            Destination x, y, z (µm), rotx, roty, rotz (deg)
        est_move_duration : `float`
            Estimated move duration (sec)
        elaztemp : `List` [`float`] or `None`
            Elevation, azimuth (deg) and temperature (C)
            for the moveLUT command.
            If None then call move instead of moveLUT.
        """
        self.assertEqual(len(destination), 6)
        await self.make_csc(initial_state=salobj.State.ENABLED)
        await self.assert_next_controller_state(controllerState=Hexapod.ControllerState.ENABLED,
                                                enabledSubstate=Hexapod.EnabledSubstate.STATIONARY)
        data = await self.remote.evt_inPosition.next(flush=False, timeout=STD_TIMEOUT)
        self.assertFalse(data.inPosition)
        data = await self.remote.evt_actuatorInPosition.next(flush=False, timeout=STD_TIMEOUT)
        self.assertEqual(tuple(data.inPosition), (False,)*6)
        await self.check_next_position(desired_position=(0,)*6)
        t0 = time.time()
        move_kwargs = self.make_xyzuvw_kwargs(destination)
        if elaztemp is None:
            await self.remote.cmd_move.set_start(**move_kwargs,
                                                 timeout=STD_TIMEOUT)
        else:
            await self.remote.cmd_moveLUT.set_start(elevation=elaztemp[0],
                                                    azimuth=elaztemp[1],
                                                    temperature=elaztemp[2],
                                                    **move_kwargs,
                                                    timeout=STD_TIMEOUT)
        await self.assert_next_controller_state(
            controllerState=Hexapod.ControllerState.ENABLED,
            enabledSubstate=Hexapod.EnabledSubstate.MOVING_POINT_TO_POINT)
        await self.assert_next_controller_state(
            controllerState=Hexapod.ControllerState.ENABLED,
            enabledSubstate=Hexapod.EnabledSubstate.STATIONARY,
            timeout=STD_TIMEOUT+est_move_duration)
        data = await self.remote.evt_inPosition.next(flush=False, timeout=STD_TIMEOUT)
        self.assertTrue(data.inPosition)
        # Check that actuatorInPosition returns all in position;
        # this should occur within 6 events (fewer if several actuators
        # finish their move at the same time).
        for i in range(6):
            try:
                data = await self.remote.evt_actuatorInPosition.next(flush=False, timeout=STD_TIMEOUT)
                self.assertIn(True, data.inPosition)
                if False not in data.inPosition:
                    break
            except asyncio.TimeoutError:
                self.fail("actuatorInPosition timed out before all True")
        else:
            self.fail("actuatorInPosition output 6 times, but not all True")

        print(f"Move duration: {time.time() - t0:0.2f} seconds")
        await self.check_next_position(desired_position=destination)

    async def test_offset(self):
        first_destination = (100, 200, -300, 0.01, 0.02, -0.015)
        offset = (50, -100, 135, 0.005, -0.005, 0.01)
        await self.check_offset(first_destination=first_destination,
                                offset=offset,
                                est_move_duration=1,
                                elaztemp=None)

    async def test_offset_lut(self):
        first_destination = (120, -180, 300, 0.01, 0.02, -0.015)
        offset = (-150, 100, -135, 0.005, -0.005, 0.01)
        elaztemp = (43, 56, 20)
        await self.check_offset(first_destination=first_destination,
                                offset=offset,
                                est_move_duration=1,
                                elaztemp=elaztemp)

    async def check_offset(self, first_destination, offset, est_move_duration, elaztemp):
        await self.check_move(destination=first_destination,
                              est_move_duration=1,
                              elaztemp=elaztemp)
        offset = (50, -100, 135, 0.005, -0.005, 0.01)
        desired_destination = np.add(first_destination, offset)
        offset_kwargs = self.make_xyzuvw_kwargs(offset)
        if elaztemp is None:
            await self.remote.cmd_offset.set_start(**offset_kwargs, timeout=STD_TIMEOUT)
        else:
            await self.remote.cmd_offsetLUT.set_start(**offset_kwargs,
                                                      elevation=elaztemp[0],
                                                      azimuth=elaztemp[1],
                                                      temperature=elaztemp[2],
                                                      timeout=STD_TIMEOUT)
        await self.assert_next_controller_state(
            controllerState=Hexapod.ControllerState.ENABLED,
            enabledSubstate=Hexapod.EnabledSubstate.MOVING_POINT_TO_POINT)
        await self.assert_next_controller_state(
            controllerState=Hexapod.ControllerState.ENABLED,
            enabledSubstate=Hexapod.EnabledSubstate.STATIONARY)
        await self.check_next_position(desired_position=desired_destination)

    async def test_stop_move(self):
        """Test stopping a point to point move.
        """
        # Command a move that moves all actuators equally
        destination = (0, 0, 1000, 0, 0, 0)
        await self.make_csc(initial_state=salobj.State.ENABLED)
        await self.assert_next_controller_state(controllerState=Hexapod.ControllerState.ENABLED,
                                                enabledSubstate=Hexapod.EnabledSubstate.STATIONARY)
        await self.check_next_position(desired_position=(0,)*6)
        move_kwargs = self.make_xyzuvw_kwargs(destination)
        await self.remote.cmd_move.set_start(**move_kwargs,
                                             timeout=STD_TIMEOUT)
        cmd_lengths = [actuator.end_pos for actuator in self.csc.mock_ctrl.hexapod.actuators]
        await self.assert_next_controller_state(
            controllerState=Hexapod.ControllerState.ENABLED,
            enabledSubstate=Hexapod.EnabledSubstate.MOVING_POINT_TO_POINT)
        await self.remote.cmd_stop.start(timeout=STD_TIMEOUT)
        await self.assert_next_controller_state(controllerState=Hexapod.ControllerState.ENABLED,
                                                enabledSubstate=Hexapod.EnabledSubstate.STATIONARY)
        await self.remote.tel_application.next(flush=True, timeout=STD_TIMEOUT)
        # The Mock controller does not compute position as a function
        # of actuator lengths, so test that motion halted by examining
        # the actuators.
        stopped_lengths = [actuator.end_pos for actuator in self.csc.mock_ctrl.hexapod.actuators]
        for i in range(6):
            self.assertNotAlmostEqual(cmd_lengths[i], stopped_lengths[i])

    async def test_pivot(self):
        """Test the pivot command.
        """
        await self.make_csc(initial_state=salobj.State.ENABLED)

    def make_xyzuvw_kwargs(self, data, sync=1):
        """Make a dict of x,y,z,u,v,w,sync based on from a list of positions.

        Parameters
        ----------
        data : `List` [`float`]
            x, y, z (µm), u, v, w (deg) data
        sync : `int` (optional)
            Should this be a synchronized move?
            Usually doesn't matter because the mock controller ignores it.
        """
        self.assertEqual(len(data), 6)
        return dict(x=data[0],
                    y=data[1],
                    z=data[2],
                    u=data[3],
                    v=data[4],
                    w=data[5],
                    sync=sync)


if __name__ == "__main__":
    unittest.main()<|MERGE_RESOLUTION|>--- conflicted
+++ resolved
@@ -51,13 +51,123 @@
                                     exe_name="run_hexapod.py")
 
     async def test_standard_state_transitions(self):
-<<<<<<< HEAD
-        enabled_commands = ("move", "moveLUT", "offset", "offsetLUT", "pivot", "stop")
-=======
         enabled_commands = ("configureVelocity", "configureAcceleration", "configureLimits",
                             "move", "moveLUT", "offset", "offsetLUT", "pivot", "stop")
->>>>>>> 4249a4fa
         await self.check_standard_state_transitions(enabled_commands=enabled_commands)
+
+    async def test_configure_acceleration(self):
+        """Test the configureAcceleration command.
+        """
+        await self.make_csc(initial_state=salobj.State.ENABLED)
+        data = await self.remote.evt_configuration.next(flush=False, timeout=STD_TIMEOUT)
+        initial_limit = data.accelerationAccmax
+        print("initial_limit=", initial_limit)
+        new_limit = initial_limit - 0.1
+        await self.remote.cmd_configureAcceleration.set_start(accmax=new_limit, timeout=STD_TIMEOUT)
+        data = await self.remote.evt_configuration.next(flush=False, timeout=STD_TIMEOUT)
+        self.assertAlmostEqual(data.accelerationAccmax, new_limit)
+
+        for bad_accmax in (-1, 0, hexapod.MAX_ACCEL_LIMIT + 0.001):
+            with self.subTest(bad_accmax=bad_accmax):
+                with salobj.assertRaisesAckError(ack=salobj.SalRetCode.CMD_FAILED):
+                    await self.remote.cmd_configureAcceleration.set_start(accmax=bad_accmax,
+                                                                          timeout=STD_TIMEOUT)
+
+    async def test_configure_limits(self):
+        """Test the configureLimits command.
+        """
+        def get_limits(data):
+            """Get position limits from a configuration sample."""
+            return (data.limitXYMax, data.limitZMin, data.limitZMax,
+                    data.limitUVMax, data.limitWMin, data.limitWMax)
+
+        await self.make_csc(initial_state=salobj.State.ENABLED)
+        data = await self.remote.evt_configuration.next(flush=False, timeout=STD_TIMEOUT)
+        initial_limits = get_limits(data)
+        new_limits = tuple(lim*0.9 for lim in initial_limits)
+        await self.remote.cmd_configureLimits.set_start(xymax=new_limits[0],
+                                                        zmin=new_limits[1],
+                                                        zmax=new_limits[2],
+                                                        uvmax=new_limits[3],
+                                                        wmin=new_limits[4],
+                                                        wmax=new_limits[5],
+                                                        timeout=STD_TIMEOUT)
+        data = await self.remote.evt_configuration.next(flush=False, timeout=STD_TIMEOUT)
+        reported_limits = get_limits(data)
+        for i in range(4):
+            self.assertAlmostEqual(new_limits[i], reported_limits[i])
+
+        def make_modified_limits(i, value):
+            """Make modified limits from initial_limits, setting one element
+            to a new value.
+            """
+            bad_limits = list(initial_limits)
+            bad_limits[i] = value
+            return tuple(bad_limits)
+
+        for bad_limits in (
+            make_modified_limits(0, 0),
+            make_modified_limits(0, self.csc.xy_max_limit + 0.001),
+            make_modified_limits(1, self.csc.z_min_limit - 0.001),
+            make_modified_limits(2, self.csc.z_max_limit + 0.001),
+            make_modified_limits(3, 0),
+            make_modified_limits(3, self.csc.uv_max_limit + 0.001),
+            make_modified_limits(4, self.csc.w_min_limit - 0.001),
+            make_modified_limits(5, self.csc.w_max_limit + 0.001),
+        ):
+            with self.subTest(bad_limits=bad_limits):
+                print(f"bad_limits={bad_limits}")
+                with salobj.assertRaisesAckError(ack=salobj.SalRetCode.CMD_FAILED):
+                    await self.remote.cmd_configureLimits.set_start(xymax=bad_limits[0],
+                                                                    zmin=bad_limits[1],
+                                                                    zmax=bad_limits[2],
+                                                                    uvmax=bad_limits[3],
+                                                                    wmin=bad_limits[4],
+                                                                    wmax=bad_limits[5],
+                                                                    timeout=STD_TIMEOUT)
+
+    async def test_configure_velocity(self):
+        """Test the configureVelocity command.
+        """
+        def get_velocity_limits(data):
+            """Get the velocity limits from a configuration sample."""
+            return (data.velocityXYMax, data.velocityRxRyMax, data.velocityZMax, data.velocityRzMax)
+
+        await self.make_csc(initial_state=salobj.State.ENABLED)
+        data = await self.remote.evt_configuration.next(flush=False, timeout=STD_TIMEOUT)
+        initial_vel_limits = get_velocity_limits(data)
+        new_vel_limits = tuple(lim - 0.01 for lim in initial_vel_limits)
+        await self.remote.cmd_configureVelocity.set_start(xymax=new_vel_limits[0],
+                                                          rxrymax=new_vel_limits[1],
+                                                          zmax=new_vel_limits[2],
+                                                          rzmax=new_vel_limits[3],
+                                                          timeout=STD_TIMEOUT)
+        data = await self.remote.evt_configuration.next(flush=False, timeout=STD_TIMEOUT)
+        reported_limits = get_velocity_limits(data)
+        for i in range(4):
+            self.assertAlmostEqual(new_vel_limits[i], reported_limits[i])
+
+        bad_linear_vel_limit = hexapod.MAX_LINEAR_VEL_LIMIT + 0.001
+        bad_angular_vel_limit = hexapod.MAX_ANGULAR_VEL_LIMIT + 0.001
+        for bad_vel_limits in (
+            (0, initial_vel_limits[1], initial_vel_limits[2], initial_vel_limits[3]),
+            (bad_linear_vel_limit, initial_vel_limits[1], initial_vel_limits[2], initial_vel_limits[3]),
+            (initial_vel_limits[0], 0, initial_vel_limits[2], initial_vel_limits[3]),
+            (initial_vel_limits[0], bad_angular_vel_limit, initial_vel_limits[2], initial_vel_limits[3]),
+            (initial_vel_limits[0], initial_vel_limits[1], 0, initial_vel_limits[3]),
+            (initial_vel_limits[0], initial_vel_limits[1], bad_linear_vel_limit, initial_vel_limits[3]),
+            (initial_vel_limits[0], initial_vel_limits[1], initial_vel_limits[2], 0),
+            (initial_vel_limits[0], initial_vel_limits[1], initial_vel_limits[2], bad_angular_vel_limit),
+            (0, 0, 0, 0),
+            (bad_linear_vel_limit, bad_angular_vel_limit, bad_linear_vel_limit, bad_angular_vel_limit),
+        ):
+            with self.subTest(bad_vel_limits=bad_vel_limits):
+                with salobj.assertRaisesAckError(ack=salobj.SalRetCode.CMD_FAILED):
+                    await self.remote.cmd_configureVelocity.set_start(xymax=bad_vel_limits[0],
+                                                                      rxrymax=bad_vel_limits[1],
+                                                                      zmax=bad_vel_limits[2],
+                                                                      rzmax=bad_vel_limits[3],
+                                                                      timeout=STD_TIMEOUT)
 
     async def test_move(self):
         await self.check_move(destination=(300, 400, -300, 0.01, 0.02, -0.015),
